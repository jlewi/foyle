--- conflicted
+++ resolved
@@ -2,7 +2,6 @@
 
 import (
 	"context"
-	"google.golang.org/protobuf/encoding/protojson"
 	"os"
 	"path/filepath"
 	"sort"
@@ -623,11 +622,7 @@
 			return r, errors.Wrapf(listErr, "Failed to list results")
 		}
 
-<<<<<<< HEAD
-		if results == nil  || len(results) == 0 {
-=======
 		if len(results) == 0 {
->>>>>>> 43f746c3
 			break
 		}
 		for _, result := range results {
