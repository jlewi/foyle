package agent

import (
	"context"
	"io"
	"strings"
	"sync"

	"github.com/jlewi/foyle/protos/go/foyle/v1alpha1/v1alpha1connect"

	"google.golang.org/protobuf/encoding/protojson"

	"go.opentelemetry.io/otel/attribute"

	"connectrpc.com/connect"
	"github.com/jlewi/foyle/app/pkg/runme/converters"
	"google.golang.org/grpc/codes"
	"google.golang.org/grpc/status"
	"google.golang.org/protobuf/proto"

	"github.com/jlewi/foyle/app/pkg/llms"

	"github.com/jlewi/foyle/app/pkg/learn"

	"github.com/go-logr/logr"
	"go.opentelemetry.io/otel/trace"

	"github.com/go-logr/zapr"
	"go.uber.org/zap"

	"github.com/jlewi/foyle/app/pkg/config"
	"github.com/jlewi/foyle/app/pkg/docs"
	"github.com/jlewi/foyle/app/pkg/logs"
	"github.com/jlewi/foyle/app/pkg/oai"
	"github.com/jlewi/foyle/protos/go/foyle/v1alpha1"
	"github.com/pkg/errors"
)

const (
	maxTries = 3
	// MaxDocChars is an upper limit for the number of characters to include in prompts to avoid hitting
	// OpenAI's context length limits. This can be an upper bound because if we get a context length exceeded
	// error the code will automatically try to shrink the document even further.
	// We use the heuristic 1 token ~ 2 characters
	// We are currently using GPT3.5 which has a context window of 16385 tokens.
	// (https://platform.openai.com/docs/models/gpt-3-5-turbo)
	// If we use 50% of that's 16000 characters.
	MaxDocChars = 16000
	temperature = 0.9
)

// Agent is the agent.
type Agent struct {
	v1alpha1.UnimplementedGenerateServiceServer
	v1alpha1connect.UnimplementedAIServiceHandler
	completer llms.Completer
	config    config.Config
	db        *learn.InMemoryExampleDB
}

func NewAgent(cfg config.Config, completer llms.Completer, inMemoryExampleDB *learn.InMemoryExampleDB) (*Agent, error) {
	if cfg.Agent == nil {
		return nil, errors.New("Configuration is missing AgentConfig; configuration must define the agent field.")
	}
	log := zapr.NewLogger(zap.L())
	log.Info("Creating agent", "config", cfg.Agent)

	if completer == nil {
		return nil, errors.New("Completer is required")
	}
	if cfg.Agent.RAG != nil && cfg.Agent.RAG.Enabled {
		if inMemoryExampleDB == nil {
			return nil, errors.New("RAG is enabled but learn is nil; learn must be set to use RAG")
		}
		log.Info("RAG is enabled")
	} else {
		inMemoryExampleDB = nil
	}

	return &Agent{
		completer: completer,
		config:    cfg,
		db:        inMemoryExampleDB,
	}, nil
}

func (a *Agent) Generate(ctx context.Context, req *v1alpha1.GenerateRequest) (*v1alpha1.GenerateResponse, error) {
	span := trace.SpanFromContext(ctx)
	log := logs.FromContext(ctx)
	traceId := span.SpanContext().TraceID()
	log = log.WithValues("traceId", traceId, "evalMode", a.config.EvalMode())
	ctx = logr.NewContext(ctx, log)

	var examples []*v1alpha1.Example
	if a.config.UseRAG() {
		var err error
		examples, err = a.db.GetExamples(ctx, req.Doc, a.config.RagMaxResults())
		if err != nil {
			// Fail gracefully; keep going without examples
			log.Error(err, "Failed to get examples")
			examples = nil
		}
	}

	log.Info("Agent.Generate", zap.Object("request", req))
	blocks, err := a.completeWithRetries(ctx, req, examples)
	if err != nil {
		// TODO(jeremy): Should we set a status code?
		log.Error(err, "Agent.Generate failed to generate completions")
		return nil, err
	}

	postProcessed, err := postProcessBlocks(blocks)
	if err != nil {
		log.Error(err, "Agent.Generate failed to post process blocks")
		return nil, err
	}

	// Attach block ids to any blocks generated.
	// N.B. This is kind of a last resort to make sure all blocks have an ID set. In general, we want to set blockIds
	// earlier in the processing pipeline so that any log messages involving blocks has block ids set. BlockIDs
	// should get set in parseResponse. When block Ids are first set.
	blockIds, err := docs.SetBlockIds(postProcessed)
	if err != nil {
		log.Error(err, "Agent.Generate, failed to set block ids", "blocks", postProcessed, "blockIds", blockIds)
	} else {
		log.Info("Agent.Generate returning blocks", "blockIds", blockIds)
	}

	resp := &v1alpha1.GenerateResponse{
		Blocks:  postProcessed,
		TraceId: traceId.String(),
	}

	log.Info("Agent.Generate returning response", zap.Object("response", resp))
	return resp, nil
}

func (a *Agent) completeWithRetries(ctx context.Context, req *v1alpha1.GenerateRequest, examples []*v1alpha1.Example) ([]*v1alpha1.Block, error) {
	log := logs.FromContext(ctx)

	t := docs.NewTailer(req.Doc.GetBlocks(), MaxDocChars)

	exampleArgs := make([]Example, 0, len(examples))
	for _, example := range examples {
		exampleArgs = append(exampleArgs, Example{
			Input:  docs.DocToMarkdown(example.Query),
			Output: docs.BlocksToMarkdown(example.Answer),
		})
	}
	for try := 0; try < maxTries; try++ {
		args := promptArgs{
			Document: t.Text(),
			Examples: exampleArgs,
		}

		var sb strings.Builder
		if err := promptTemplate.Execute(&sb, args); err != nil {
			return nil, errors.Wrapf(err, "Failed to execute prompt template")
		}

		blocks, err := a.completer.Complete(ctx, systemPrompt, sb.String())

		if err != nil {
			if oai.ErrorIs(err, oai.ContextLengthExceededCode) {
				log.Info("OpenAI:ContextLengthExceeded", "err", err)
				if !t.Shorten() {
					return nil, errors.Wrapf(err, "the document can't be shortened any further to fit within the context window")
				}
				continue
			}
			// TODO(jeremy): Should we surface the error to the user as blocks in the notebook
			return nil, errors.Wrapf(err, "CreateChatCompletion failed")
		}

		return blocks, nil
	}
	err := errors.Errorf("Failed to generate a chat completion after %d tries", maxTries)
	log.Error(err, "Failed to generate a chat completion", "maxTries", maxTries)
	return nil, err
}

func (a *Agent) StreamGenerate(ctx context.Context, stream *connect.BidiStream[v1alpha1.StreamGenerateRequest, v1alpha1.StreamGenerateResponse]) error {
	span := trace.SpanFromContext(ctx)
	log := logs.FromContext(ctx)
	traceId := span.SpanContext().TraceID()
	log = log.WithValues("traceId", traceId, "evalMode", a.config.EvalMode())
	log.Info("Agent.StreamGenerate")
	notebookUri := ""
	var selectedCell int32
	reqCount := 0

	// statusChannel is used by the two go routines (i.e the request handler and response handler) to signal
	// to main routine that they have exited and therefore the request should be terminated.
	statusChan := make(chan *status.Status, 2)

	// Create a channel that will be used to signal to the receiver to generate a completion
	// The maximum number of events inflight should be 1 but we use 20 just to get some buffer
	trigger := make(chan bool, 20)

	// lastDoc is the serialized version of the most recent document. It will be non empty if there is a version
	// of the document awaiting processing.
	var pendingDoc *v1alpha1.Doc
	mu := &sync.Mutex{}

	state := &streamState{}

	// Start a thread to asynchronously generate completions.
	// We will generate one completion at a time. pendingDoc is used to enqueue a document to be processed.
	// if pendingDoc is nil then there is no updated document waiting to be processed.
	generateCtx, generateCancelFunc := context.WithCancel(ctx)
	// Ensure cancelFunc is called when this function returns; ensures we terminate the go routine
	defer generateCancelFunc()
	go func(ctx context.Context) {
		for {
			select {
			case <-trigger:
				log.Info("Received trigger signal")
				// TODO(jeremy): I should be this into streamState
				generateRequest := func() *v1alpha1.GenerateRequest {
					mu.Lock()
					defer mu.Unlock()
					if pendingDoc == nil {
						return nil
					}
					// This should be safe because each time we update pendingDoc we update it to point to
					// a new doc object. So the other thread won't be modifying the doc pendingDoc points to
					r := &v1alpha1.GenerateRequest{
						Doc: pendingDoc,
					}
					pendingDoc = nil
					return r
				}()
				if generateRequest == nil {
					// There is no pending document to process
					continue
				}

				response, err := a.createCompletion(ctx, generateRequest, notebookUri, selectedCell, state.getContextID())

				if err != nil {
					log.Error(err, "createCompletion failed")
					// TODO(jeremy): Instead of terminating the request should we just try to recover on
					// The next request?
					statusChan <- status.Newf(codes.Internal, err.Error())
					return
				}

				log.V(logs.Debug).Info("Sending response", zap.Object("response", response))
				if err := stream.Send(response); err != nil {
					log.Error(err, "Failed to send response")
					// TODO(jeremy): Should we be using connect codes and routines? e.g.
					// connect.NewError(
					statusChan <- status.Newf(codes.Internal, "failed to send response; %v", err)
					return
				}

			case <-ctx.Done():
				log.Info("Context cancelled; stopping completion generation")
				statusChan <- status.New(codes.Canceled, "Stream context canceled")
				return
			}
		}
	}(generateCtx)

	readeCtx, readCancelFunc := context.WithCancel(ctx)
	// Ensure cancelFunc is called when this function returns; ensures we terminate the go routine
	defer readCancelFunc()
	go func(ctx context.Context) {
		// Start  a thread to receive requests from the client
		// Keep track of the doc
		var doc *v1alpha1.Doc

		resultChan := make(chan *v1alpha1.StreamGenerateRequest, 2)
		errChan := make(chan error, 2)

		for {

			// N.B. This go function reads a single request and adds it to the channel.
			// This way we can have a select statement to detect if the context gets cancelled before the read occurs.
			go func() {
				result, err := stream.Receive()
				if err != nil {
					errChan <- err
				} else {
					resultChan <- result
				}
			}()

			var err error
			var req *v1alpha1.StreamGenerateRequest
			select {
			case <-ctx.Done():
				log.Info("Context cancelled; stop listening for requests")
				return
			case err = <-errChan:
			case req = <-resultChan:
			}
			if err != nil {
				if errors.Is(err, io.EOF) {
					// The client has closed the stream
					log.Info("Client closed the stream")
					statusChan <- status.New(codes.OK, "Client closed the stream")
					return
				}
				if errors.Is(err, context.Canceled) {
					// The context was cancelled (e.g., client disconnected)
					log.Info("Stream context cancelled")
					statusChan <- status.New(codes.Canceled, "Stream context canceled")
					return
				}
				// Some other error occurred
				connectErr, ok := err.(*connect.Error)
				if ok && connectErr.Code() == connect.CodeDeadlineExceeded {
					// Streaming connections are expected to timeout because of the http timeout
					log.V(logs.Debug).Info("Streaming connection closed, deadline exceeded")
				} else {
					log.Error(err, "Error receiving from stream")
				}
				statusChan <- status.New(codes.Canceled, "Client closed the stream")
				return
			}
			reqCount++

			isValidErr := func() error {
				if req.GetContextId() == "" {
					return status.Errorf(codes.InvalidArgument, "ContextID is required")
				}
				if reqCount == 1 {
					if req.GetFullContext() == nil {
						return status.Errorf(codes.InvalidArgument, "First request must have a full context")
					}
					log.Info("Received full context", "context", req.GetFullContext())
					if req.GetFullContext().GetNotebookUri() == "" {
						return status.Errorf(codes.InvalidArgument, "First request must have a notebookUri")
					}
					if req.GetFullContext().GetSelected() < 0 {
						return status.Errorf(codes.InvalidArgument, "First request must have a selected cell")
					}

					// Update the context id
					state.setContextID(req.GetContextId())

					doc, err = converters.NotebookToDoc(req.GetFullContext().GetNotebook())
					if err != nil {
						log.Error(err, "Failed to convert notebook to doc")
						return status.Errorf(codes.InvalidArgument, "Failed to convert notebook to doc")
					}
					notebookUri = req.GetFullContext().GetNotebookUri()
					selectedCell = req.GetFullContext().GetSelected()

					if int(selectedCell) >= len(doc.Blocks) {
						log.Error(errors.New("Invalid request"), "Selected cell is out of bounds", "selectedCell", selectedCell, "numCells", len(doc.Blocks))
						return status.Errorf(codes.InvalidArgument, "Selected cell is out of bounds: index %d; number of cells %d", selectedCell, len(doc.Blocks))
					}
				} else {
					if req.GetUpdate() == nil {
						return status.Errorf(codes.InvalidArgument, "Every request except the first one must have an update")
					}

					block, err := converters.CellToBlock(req.GetUpdate().GetCell())
					if err != nil {
						log.Error(err, "Failed to convert cell to block")
						return status.Errorf(codes.InvalidArgument, "Failed to convert cell to block")
					}
					doc.Blocks[selectedCell] = block
				}

				if req.GetContextId() != state.getContextID() {
					return status.Errorf(codes.InvalidArgument, "ContextId doesn't match current value; expected %s; got %s", state.getContextID(), req.GetContextId())
				}
				return nil
			}()

			if isValidErr != nil {
				log.Info("Request is invalid", "err", isValidErr)
				statusChan <- status.Convert(isValidErr)
				return
			}

			log.Info("Received request", zap.Object("request", req))
			// Serialize the doc and make it available for processing
			func() {
				mu.Lock()
				defer mu.Unlock()

				// We only need to send a trigger if pendingDoc was nil.
				// If its nonNil then we've already sent a trigger that hasn't been processed yet
				sendTrigger := pendingDoc == nil

				var ok bool
				pendingDoc, ok = proto.Clone(doc).(*v1alpha1.Doc)
				if !ok {
					log.Info("Failed to clone doc")
					statusChan <- status.New(codes.Internal, "Failed to clone doc")
					return
				}

				// Signal the completion generator to generate a completion
				if sendTrigger {
					log.Info("Sending trigger signal")
					trigger <- true
				}
			}()
		}
	}(readeCtx)

	select {
	// Terminate because the request got cancelled
	case <-ctx.Done():
		log.Info("Context cancelled; stopping streaming request", "err", ctx.Err())
		// Cancel functions will be called when this function returns
		return ctx.Err()
	case s := <-statusChan:
		return s.Err()

	}
}

func (a *Agent) GenerateCells(ctx context.Context, req *connect.Request[v1alpha1.GenerateCellsRequest]) (*connect.Response[v1alpha1.GenerateCellsResponse], error) {
	span := trace.SpanFromContext(ctx)
	log := logs.FromContext(ctx)
	// We don't update the logger in the context because that will happen in the agent.Generate method and we
	// would end up duplicating the traceId key
	log = log.WithValues("traceId", span.SpanContext().TraceID())

	log.Info("Runme.Generate")

	// Convert the request to the agent format
	doc, err := converters.NotebookToDoc(req.Msg.Notebook)
	if err != nil {
		reqJson, jsonErr := protojson.Marshal(req.Msg)
		if err != nil {
			log.Error(jsonErr, "Failed to marshal request")
		}
		log.Error(err, "Failed to convert runme notebook to doc", "request", reqJson)
		return nil, err
	}
	agentReq := &v1alpha1.GenerateRequest{
		Doc: doc,
	}

	// Call the agent
	agentResp, err := a.Generate(ctx, agentReq)
	if err != nil {
		log.Error(err, "Agent.Generate failed")
		return nil, err
	}

	// Convert the agent response to the runme format
	cells, err := converters.BlocksToCells(agentResp.GetBlocks())
	if err != nil {
		log.Error(err, "Failed to convert agent blocks to cells")
		return nil, err
	}
	resp := &v1alpha1.GenerateCellsResponse{
		Cells: cells,
	}

	return connect.NewResponse[v1alpha1.GenerateCellsResponse](resp), nil
}

// createCompletion is a helper function to create a single completion as part of a stream.
func (a *Agent) createCompletion(ctx context.Context, generateRequest *v1alpha1.GenerateRequest, notebookUri string, selectedCell int32, contextID string) (*v1alpha1.StreamGenerateResponse, error) {
	span := trace.SpanFromContext(ctx)
	log := logs.FromContext(ctx)
	traceId := span.SpanContext().TraceID()
	tp := tracer()
	// We need to generate a new ctx with a new trace ID because we want one trace per completion
	// We need to use withNewRoot because we want to make it a new trace and not rooted at the current one
	generateCtx, generateSpan := tp.Start(ctx, "CreateCompletion", trace.WithNewRoot(), trace.WithAttributes(attribute.String("streamTraceID", traceId.String()), attribute.String("contextID", contextID)))
	generateTraceId := generateSpan.SpanContext().TraceID()
	log = log.WithValues("traceId", generateTraceId, "streamTraceId", traceId.String(), "contextId", contextID)
	generateCtx = logr.NewContext(generateCtx, log)
	defer generateSpan.End()

	generateResponse, err := a.Generate(generateCtx, generateRequest)
	if err != nil {
		return nil, err
	}

	cells, err := converters.BlocksToCells(generateResponse.GetBlocks())
	if err != nil {
		return nil, errors.Wrapf(err, "Failed to convert blocks to cells")
	}

	response := &v1alpha1.StreamGenerateResponse{
		Cells:       cells,
		NotebookUri: notebookUri,
		InsertAt:    selectedCell + 1,
		ContextId:   contextID,
	}

	return response, nil
}

func (a *Agent) Status(ctx context.Context, req *connect.Request[v1alpha1.StatusRequest]) (*connect.Response[v1alpha1.StatusResponse], error) {
	span := trace.SpanFromContext(ctx)
	log := logs.FromContext(ctx)
	traceId := span.SpanContext().TraceID()
	log = log.WithValues("traceId", traceId, "evalMode", a.config.EvalMode())
	log.Info("Agent.Simple")

	response := &v1alpha1.StatusResponse{
		Status: v1alpha1.AIServiceStatus_OK,
	}
	res := connect.NewResponse(response)
	res.Header().Set("AIService-Version", "v1alpha1")
	return res, nil
}

func (a *Agent) GetExample(ctx context.Context, req *connect.Request[v1alpha1.GetExampleRequest]) (*connect.Response[v1alpha1.GetExampleResponse], error) {
	if a.db == nil {
		return nil, connect.NewError(connect.CodeFailedPrecondition, errors.New("GetExample is not supported because the agent is not configured to use RAG"))
	}

	example, err := a.db.GetExample(ctx, req.Msg.Id)
	if err != nil {
		return nil, connect.NewError(connect.CodeNotFound, err)
	}

	return connect.NewResponse(&v1alpha1.GetExampleResponse{Example: example}), nil
}

func (a *Agent) LogEvents(ctx context.Context, req *connect.Request[v1alpha1.LogEventsRequest]) (*connect.Response[v1alpha1.LogEventsResponse], error) {
	log := logs.FromContext(ctx)
	tp := tracer()
	for _, event := range req.Msg.Events {
		func() {
			_, span := tp.Start(ctx, "LogEvent", trace.WithAttributes(attribute.String("eventType", event.Type.String()), attribute.String("contextId", event.ContextId), attribute.String("selectedCellId", event.SelectedId)))
			defer span.End()
<<<<<<< HEAD
			log.Info("LogEvent", "eventType", event.Type, "contextId", event.ContextId, "selectedCellId", event.SelectedId, "event", zap.Object("event", event))
=======
			// N.B we can't use zap.Object to log the event because it contains runme protos which don't have the zap marshaler bindings.
			log.Info("LogEvent", "eventId", event.GetEventId(), "eventType", event.Type, "contextId", event.ContextId, "selectedCellId", event.SelectedId, logs.ZapProto("event", event))
>>>>>>> 9d43ef98
		}()
	}
	return connect.NewResponse(&v1alpha1.LogEventsResponse{}), nil
}

// postProcessBlocks is a helper function to post process the blocks generated by the agent.
func postProcessBlocks(blocks []*v1alpha1.Block) ([]*v1alpha1.Block, error) {
	// Only return a single code block and only the code block.
	// We do this because
	// 1. Due https://github.com/jlewi/foyle/issues/168 we can't render markdown as ghostcells
	//   so we only want to return the code block.
	// 2. We don't want to return multiple code blocks because that can be confusing. We can potentially relax that
	//    in the future if everything is working
	// Post process the blocks
	results := make([]*v1alpha1.Block, 0, len(blocks))
	for _, block := range blocks {
		if block.GetKind() == v1alpha1.BlockKind_CODE {
			results = append(results, block)
			return results, nil
		}
	}
	return results, nil
}

// streamState is a structure to keep track of the state for a stream and deal with concurrency
// It provides thread safe access to shared state.
type streamState struct {
	contextID string
	// contextID should only be written once when the first request is received but read many times.
	// So in principle we could get away without locking it but we lock it anyway to avoid headaches down the line.
	contextLock sync.RWMutex
}

func (s *streamState) setContextID(cid string) {
	s.contextLock.Lock()
	defer s.contextLock.Unlock()
	s.contextID = cid
}

func (s *streamState) getContextID() string {
	s.contextLock.RLock()
	defer s.contextLock.RUnlock()
	return s.contextID
}<|MERGE_RESOLUTION|>--- conflicted
+++ resolved
@@ -529,12 +529,8 @@
 		func() {
 			_, span := tp.Start(ctx, "LogEvent", trace.WithAttributes(attribute.String("eventType", event.Type.String()), attribute.String("contextId", event.ContextId), attribute.String("selectedCellId", event.SelectedId)))
 			defer span.End()
-<<<<<<< HEAD
-			log.Info("LogEvent", "eventType", event.Type, "contextId", event.ContextId, "selectedCellId", event.SelectedId, "event", zap.Object("event", event))
-=======
 			// N.B we can't use zap.Object to log the event because it contains runme protos which don't have the zap marshaler bindings.
 			log.Info("LogEvent", "eventId", event.GetEventId(), "eventType", event.Type, "contextId", event.ContextId, "selectedCellId", event.SelectedId, logs.ZapProto("event", event))
->>>>>>> 9d43ef98
 		}()
 	}
 	return connect.NewResponse(&v1alpha1.LogEventsResponse{}), nil
