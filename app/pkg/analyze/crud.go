--- conflicted
+++ resolved
@@ -94,12 +94,7 @@
 		}
 	}
 
-<<<<<<< HEAD
-	// Use the id to fetch or manipulate the resource
-	// For now, we'll just echo it back
-	if _, err := c.Writer.Write(b); err != nil {
-		log.Error(err, "Failed to write response", "id", id)
-	}
+	return connect.NewResponse(&logspb.GetBlockLogResponse{BlockLog: bLog}), nil
 }
 
 func (h *CrudHandler) Status(ctx context.Context, request *connect.Request[logspb.GetLogsStatusRequest]) (*connect.Response[logspb.GetLogsStatusResponse], error) {
@@ -108,7 +103,4 @@
 	}
 
 	return connect.NewResponse(response), nil
-=======
-	return connect.NewResponse(&logspb.GetBlockLogResponse{BlockLog: bLog}), nil
->>>>>>> 92c8c9d6
 }