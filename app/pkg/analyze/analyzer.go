package analyze

import (
	"context"
	"encoding/json"
	"fmt"
	runnerv1 "github.com/stateful/runme/v3/pkg/api/gen/proto/go/runme/runner/v1"
	"io"
	"os"
	"path/filepath"
	"sort"
	"strings"

	"github.com/cockroachdb/pebble"
	"github.com/jlewi/foyle/app/api"
	"github.com/jlewi/foyle/app/pkg/dbutil"
	logspb "github.com/jlewi/foyle/protos/go/foyle/logs"
	"google.golang.org/protobuf/proto"
	"google.golang.org/protobuf/types/known/timestamppb"

	"github.com/jlewi/foyle/app/pkg/docs"
	"github.com/jlewi/foyle/app/pkg/logs"
	"github.com/jlewi/foyle/protos/go/foyle/v1alpha1"
	"github.com/jlewi/monogo/helpers"
	"github.com/pkg/errors"
	"google.golang.org/protobuf/encoding/protojson"
)

const (
	// unsetExitCode is a random negative exit code so we can tell when it hasn't been set.
	unsetExitCode = -2377
)

// Analyzer is responsible for analyzing logs.
type Analyzer struct {
}

// NewAnalyzer creates a new Analyzer.
func NewAnalyzer() (*Analyzer, error) {
	return &Analyzer{}, nil
}

type ResultFiles struct {
	BlockDB  string
	TracesDB string
}

// Analyze analyzes the logs.
// logsDir - Is the directory containing the logs
// tracesDBDir - Is the directory containing the traces pebble database
// blocksDBDir - Is the directory containing the blocks pebble database
func (a *Analyzer) Analyze(ctx context.Context, logsDir string, tracesDBDir string, blocksDBDir string) error {
	log := logs.FromContext(ctx)
	log.Info("Analyzing logs", "logsDir", logsDir, "tracesDBDir", tracesDBDir, "blocksDBDir", blocksDBDir)

	log.Info("Opening traces database", "database", tracesDBDir)
	tracesDB, err := pebble.Open(tracesDBDir, &pebble.Options{})
	if err != nil {
		return errors.Wrapf(err, "could not open traces database %s", tracesDBDir)
	}

	defer helpers.DeferIgnoreError(tracesDB.Close)

	log.Info("Opening blocks database", "database", blocksDBDir)
	blocksDB, err := pebble.Open(blocksDBDir, &pebble.Options{})
	if err != nil {
		return errors.Wrapf(err, "could not open blocks database %s", blocksDBDir)
	}

	defer helpers.DeferIgnoreError(blocksDB.Close)

	jsonFiles, err := findLogFiles(ctx, logsDir)
	if err != nil {
		return err
	}

	if err := buildTraces(ctx, jsonFiles, tracesDB, blocksDB); err != nil {
		return err
	}

	err = buildBlockLogs(ctx, tracesDB, blocksDB)

	return err
}

// buildTraces creates a map of all the traces and initializes the blocks.
func buildTraces(ctx context.Context, jsonFiles []string, tracesDB *pebble.DB, blocksDB *pebble.DB) error {
	log := logs.FromContext(ctx)
	// Entries is a mapping from a traceId to a list of logEntries associated with that entry.
	traceEntries := make(map[string][]*api.LogEntry)

	for _, p := range jsonFiles {
		log.Info("Reading file", "path", p)
		f, err := os.Open(p)
		if err != nil {
			log.Error(err, "Error opening file; file will be skipped", "path", p)
			continue
		}
		d := json.NewDecoder(f)

		for {
			entry := &api.LogEntry{}
			err := d.Decode(entry)

			if err != nil {
				if err == io.EOF {
					break
				}
				log.Error(err, "Error decoding log entry", "path", p)
				continue
			}

			// Ignore log entries without traces
			if entry.TraceID() == "" {
				continue
			}

			items, ok := traceEntries[entry.TraceID()]
			if !ok {
				items = make([]*api.LogEntry, 0, 10)
			}
			items = append(items, entry)
			traceEntries[entry.TraceID()] = items
		}
	}

	// Now combine all the entries for each trace
	for tid, items := range traceEntries {
		log.Info("Combining entries for trace", "traceId", tid, "numEntries", len(items))
		trace, err := combineEntriesForTrace(ctx, items)
		if err != nil {
			log.Error(err, "Error combining entries for trace", "traceId", tid)
			continue
		}

		if err := writeProto(tracesDB, tid, trace); err != nil {
			return err
		}

		// Update the blocks associated with this trace
		switch t := trace.Data.(type) {
		case *logspb.Trace_Generate:
			for _, oBlock := range t.Generate.Response.GetBlocks() {
				bid := oBlock.GetId()
				if bid == "" {
					continue
				}
				if err := readModifyWriteBlock(blocksDB, bid, func(block *logspb.BlockLog) error {
					block.Id = bid
					block.GenTraceId = tid
					return nil
				}); err != nil {
					return errors.Wrapf(err, "Failed to set generate trace on block %s", bid)
				}
			}
		case *logspb.Trace_Execute:
			bid := t.Execute.Request.GetBlock().GetId()
			if bid == "" {
				continue
			}

			if err := readModifyWriteBlock(blocksDB, bid, func(block *logspb.BlockLog) error {
				block.Id = bid
				if block.ExecTraceIds == nil {
					block.ExecTraceIds = make([]string, 0, 10)
				}
				block.ExecTraceIds = append(block.ExecTraceIds, tid)
				return nil
			}); err != nil {
				return errors.Wrapf(err, "Failed to set execute trace on block %s", bid)
			}
		default:
			log.Error(fmt.Errorf("Unknown trace type"), "Unknown trace type", "trace", t)
		}
	}

	return nil
}

func findLogFiles(ctx context.Context, logsDir string) ([]string, error) {
	log := logs.FromContext(ctx)
	jsonFiles := []string{}
	paths := map[string]bool{}

	if _, err := os.Stat(logsDir); err != nil && os.IsNotExist(err) {
		return jsonFiles, fmt.Errorf("Analyze invoked for non-existent path: %v", logsDir)
	}

	// Walk the directory and add all JSON files.
	walkErr := filepath.Walk(logsDir,
		func(path string, info os.FileInfo, walkErr error) error {
			// Skip non YAML files
			ext := strings.ToLower(filepath.Ext(info.Name()))

			if ext != ".json" && ext != ".jsonl" {
				return nil
			}
			p, err := filepath.EvalSymlinks(path)
			if err != nil {
				log.Error(err, "Failed to evaluate symlink", "path", path)
				return err
			}
			paths[p] = true
			return nil
		})

	if walkErr != nil {
		return jsonFiles, walkErr
	}

	for p := range paths {
		jsonFiles = append(jsonFiles, p)
	}

	sort.Strings(jsonFiles)

	return jsonFiles, nil
}

func buildBlockLogs(ctx context.Context, tracesDB *pebble.DB, blocksDB *pebble.DB) error {
	log := logs.FromContext(ctx)

	iter, err := blocksDB.NewIterWithContext(ctx, nil)
	if err != nil {
		return err
	}
	defer iter.Close()

	for iter.First(); iter.Valid(); iter.Next() {
		key := iter.Key()
		if key == nil {
			break
		}
		bid := string(key)
		value, err := iter.ValueAndErr()
		if err != nil {
			return errors.Wrapf(err, "Failed to read block for key %s", string(key))
		}

		log.Info("Combining entries for block", "blockId", bid)

		blockLog := &logspb.BlockLog{}
		if err := proto.Unmarshal(value, blockLog); err != nil {
			return errors.Wrapf(err, "Failed to unmarshal block for id %s", bid)
		}
		if err := buildBlockLog(ctx, blockLog, tracesDB); err != nil {
			log.Error(err, "Error combining entries for block", "blockId", bid)
			continue
		}
		bytes, err := proto.Marshal(blockLog)
		if err != nil {
			return errors.Wrapf(err, "Failed to marshal block for id %s", bid)
		}
		if err := blocksDB.Set([]byte(bid), bytes, pebble.Sync); err != nil {
			log.Error(err, "Error writing block", "blockId", bid)
		}
	}
	return nil
}

func buildBlockLog(ctx context.Context, block *logspb.BlockLog, tracesDB *pebble.DB) error {
	log := logs.FromContext(ctx)
	log = log.WithValues("blockId", block.Id)
	log.Info("Building block log", "block", block)

	if block.Id == "" {
		return errors.WithStack(errors.New("Block ID is required"))
	}

	if block.GenTraceId != "" {
		func() {
			trace := &logspb.Trace{}
			if err := dbutil.GetProto(tracesDB, block.GenTraceId, trace); err != nil {
				log.Error(err, "Error getting generate trace", "genTraceId", block.GenTraceId)
				return
			}
			genTrace, ok := trace.Data.(*logspb.Trace_Generate)
			if !ok {
				log.Error(errors.New("Invalid GenerateTrace for traceId"), "Error getting generate trace", "genTraceId", block.GenTraceId)
				return
			}

			block.Doc = genTrace.Generate.Request.GetDoc()
			// If the block was generated as part of evaluation mode then consider it to be in evaluation mode.
			if trace.EvalMode {
				block.EvalMode = true
			}

			// Find the actual block
			for _, b := range genTrace.Generate.Response.GetBlocks() {
				if b.GetId() == block.GetId() {
					block.GeneratedBlock = b
					return
				}
			}
			if block.GeneratedBlock == nil {
				log.Error(errors.New("Failed to find generated block"), "Error finding generated block", "blockId", block.GetId())
			}
		}()
	}

	var lastTrace *logspb.Trace
	// Get the last execution trace
	for _, tid := range block.GetExecTraceIds() {
		func() {
			trace := &logspb.Trace{}
			if err := dbutil.GetProto(tracesDB, tid, trace); err != nil {
				log.Error(err, "Error getting execute trace", "execTraceId", tid)
				return
			}

			if _, ok := trace.Data.(*logspb.Trace_Execute); !ok {
				log.Error(errors.New("Invalid ExecuteTrace for traceId"), "Error getting execute trace", "execTraceId", tid)
				return
			}
			if lastTrace == nil {
				lastTrace = trace
				return
			}

			if lastTrace.StartTime.AsTime().Before(trace.StartTime.AsTime()) {
				lastTrace = trace
			}
		}()
	}
	if lastTrace != nil {
		func() {
			execTrace, ok := lastTrace.Data.(*logspb.Trace_Execute)
			if !ok {
				log.Error(errors.New("Invalid ExecuteTrace for traceId"), "Error getting execute trace; trace is not an execute trace", "execTraceId", lastTrace.Id)
			}
			// If the block was executed as part of evaluation mode then consider it to be in evaluation mode.
			if lastTrace.EvalMode {
				block.EvalMode = true
			}
			block.ExecutedBlock = execTrace.Execute.Request.GetBlock()
			block.ExitCode = unsetExitCode
			for _, o := range execTrace.Execute.Response.GetOutputs() {
				exitCode, ok := docs.GetExitCode(o)
				if ok {
					block.ExitCode = int32(exitCode)
					break
				}
			}
		}()
	}

	return nil
}

func combineEntriesForTrace(ctx context.Context, entries []*api.LogEntry) (*logspb.Trace, error) {
	// First sort the entries by timestamp.
	sort.Slice(entries, func(i, j int) bool {
		return entries[i].Time().Before(entries[j].Time())
	})

	// Loop through the entries until we identify the message that tells us what kind of trace it is.
	for _, logEntry := range entries {
		function := logEntry.Function()
		if strings.HasSuffix(function, "agent.(*Agent).Generate") {
			return combineGenerateTrace(ctx, entries)
		}

		if strings.HasSuffix(function, "executor.(*Executor).Execute") {
			return combineExecuteTrace(ctx, entries)
		}

		if strings.HasSuffix(function, "runner.(*runnerService).Execute") {
			return combineRunMeTrace(ctx, entries)
		}
	}

	return nil, errors.New("Failed to identify trace type")
}

func combineGenerateTrace(ctx context.Context, entries []*api.LogEntry) (*logspb.Trace, error) {
	gTrace := &logspb.GenerateTrace{}
	trace := &logspb.Trace{
		Data: &logspb.Trace_Generate{
			Generate: gTrace,
		},
	}
	evalMode := false
	for _, e := range entries {
		if trace.Id == "" {
			trace.Id = e.TraceID()
		}
		if mode, present := e.EvalMode(); present {
			// If any of the entries are marked as true then we will consider the trace to be in eval mode.
			// We don't want to assume that the evalMode will be set on all log entries in the trace.
			// So the logic is to assume its not eval mode by default and then set it to eval mode if we find
			// One entry that is marked as eval mode.
			if mode {
				evalMode = mode
			}
		}

		if gTrace.Request == nil {
			raw := e.Request()
			if raw != nil {
				request := &v1alpha1.GenerateRequest{}
				if err := protojson.Unmarshal([]byte(raw), request); err != nil {
					return nil, err
				}

				gTrace.Request = request
				trace.StartTime = timestamppb.New(e.Time())
			}
		}
		if gTrace.Response == nil {
			raw := e.Response()
			if raw != nil {
				v := &v1alpha1.GenerateResponse{}
				if err := protojson.Unmarshal([]byte(raw), v); err != nil {
					return nil, err
				}
				gTrace.Response = v
				trace.EndTime = timestamppb.New(e.Time())
			}
		}
	}
	trace.EvalMode = evalMode
	return trace, nil
}

func combineExecuteTrace(ctx context.Context, entries []*api.LogEntry) (*logspb.Trace, error) {
	eTrace := &logspb.ExecuteTrace{}
	trace := &logspb.Trace{
		Data: &logspb.Trace_Execute{
			Execute: eTrace,
		},
	}
	evalMode := false
	for _, e := range entries {
		if trace.Id == "" {
			trace.Id = e.TraceID()
		}
		if mode, present := e.EvalMode(); present {
			// If any of the entries are marked as true then we will consider the trace to be in eval mode.
			// We don't want to assume that the evalMode will be set on all log entries in the trace.
			// So the logic is to assume its not eval mode by default and then set it to eval mode if we find
			// One entry that is marked as eval mode.
			if mode {
				evalMode = mode
			}
		}

		if eTrace.Request == nil {
			raw := e.Request()
			if raw != nil {
				request := &v1alpha1.ExecuteRequest{}
				if err := protojson.Unmarshal([]byte(raw), request); err != nil {
					return nil, err
				}

				eTrace.Request = request
				trace.StartTime = timestamppb.New(e.Time())
			}
		}
		if eTrace.Response == nil {
			raw := e.Response()
			if raw != nil {
				v := &v1alpha1.ExecuteResponse{}
				if err := protojson.Unmarshal([]byte(raw), v); err != nil {
					return nil, err
				}
				eTrace.Response = v
				trace.EndTime = timestamppb.New(e.Time())
			}
		}
	}
	trace.EvalMode = evalMode
	return trace, nil
}

<<<<<<< HEAD
func combineRunMeTrace(ctx context.Context, entries []*api.LogEntry) (*api.RunMeTrace, error) {
	trace := &api.RunMeTrace{}
	evalMode := false
	for _, e := range entries {
		if trace.TraceID == "" {
			trace.TraceID = e.TraceID()
		}
		if mode, present := e.EvalMode(); present {
			// If any of the entries are marked as true then we will consider the trace to be in eval mode.
			// We don't want to assume that the evalMode will be set on all log entries in the trace.
			// So the logic is to assume its not eval mode by default and then set it to eval mode if we find
			// One entry that is marked as eval mode.
			if mode {
				evalMode = mode
			}
		}

		if trace.Request == nil {
			raw := e.Request()
			if raw != nil {
				request := &runnerv1.ExecuteRequest{}
				if err := protojson.Unmarshal([]byte(raw), request); err != nil {
					return nil, err
				}

				trace.Request = request
				trace.StartTime = e.Time()
			}
		}
		if trace.Response == nil {
			raw := e.Response()
			if raw != nil {
				v := &runnerv1.ExecuteResponse{}
				if err := protojson.Unmarshal([]byte(raw), v); err != nil {
					return nil, err
				}
				trace.Response = v
				trace.EndTime = e.Time()
			}
		}
	}
	trace.EvalMode = evalMode
	return trace, nil
=======
func writeProto(db *pebble.DB, key string, pb proto.Message) error {
	b, err := proto.Marshal(pb)
	if err != nil {
		return errors.Wrapf(err, "Failed to marshal proto with key %s", key)
	}
	return db.Set([]byte(key), b, pebble.Sync)
}

// readModifyWriteBlock reads a block from the database, modifies it and writes it back.
// If the block doesn't exist an empty BlockLog will be passed to the function.
func readModifyWriteBlock(db *pebble.DB, key string, modify func(*logspb.BlockLog) error) error {
	b, closer, err := db.Get([]byte(key))
	if err != nil && !errors.Is(err, pebble.ErrNotFound) {
		return errors.Wrapf(err, "Failed to read block with key %s", key)
	}
	// Closer is nil on not found
	if closer != nil {
		defer closer.Close()
	}

	block := &logspb.BlockLog{}

	if err != pebble.ErrNotFound {

		if err := proto.Unmarshal(b, block); err != nil {
			return errors.Wrapf(err, "Failed to unmarshal block with key %s", key)
		}
	}

	if err := modify(block); err != nil {
		return errors.Wrapf(err, "Failed to modify block with key %s", key)
	}

	return writeProto(db, key, block)
>>>>>>> de918b33
}<|MERGE_RESOLUTION|>--- conflicted
+++ resolved
@@ -473,7 +473,6 @@
 	return trace, nil
 }
 
-<<<<<<< HEAD
 func combineRunMeTrace(ctx context.Context, entries []*api.LogEntry) (*api.RunMeTrace, error) {
 	trace := &api.RunMeTrace{}
 	evalMode := false
@@ -517,7 +516,8 @@
 	}
 	trace.EvalMode = evalMode
 	return trace, nil
-=======
+}
+
 func writeProto(db *pebble.DB, key string, pb proto.Message) error {
 	b, err := proto.Marshal(pb)
 	if err != nil {
@@ -552,5 +552,4 @@
 	}
 
 	return writeProto(db, key, block)
->>>>>>> de918b33
 }