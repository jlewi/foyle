--- conflicted
+++ resolved
@@ -265,12 +265,9 @@
 				continue
 			}
 
-<<<<<<< HEAD
 			// Add the entry to a session if it should be.
 			a.sessBuilder.processLogEntry(entry)
 
-=======
->>>>>>> 9d44e44c
 			if strings.HasSuffix(entry.Function(), "agent.(*Agent).LogEvents") {
 				a.processLogEvent(ctx, entry)
 				continue
@@ -315,10 +312,6 @@
 			return nil
 		}
 	}
-<<<<<<< HEAD
-	return nil
-=======
->>>>>>> 9d44e44c
 }
 
 // combineAndCheckpoint runs a combine operation for all the traceIDs listed in the map.
